--- conflicted
+++ resolved
@@ -92,11 +92,7 @@
 ## Architecture Overview
 - **Front end** – A hand-rolled SPA in vanilla JS, HTML, and CSS. Each tab has a dedicated module under `js/` that owns its DOM bindings, local storage, and network calls.
 - **Auth & persistence** – Firebase Auth (Google provider) and Firestore handle user login state plus long-term storage for movies, tab descriptions, and other preferences. Firestore is initialized with persistent caching so the UI stays responsive offline.
-<<<<<<< HEAD
 - **Server** – `backend/server.js` is an Express app that serves the static bundle, proxies external APIs (Eventbrite, Yelp, Spoonacular), and exposes helper routes for descriptions, saved movies, Plaid item creation, etc. It also normalizes responses and caches expensive calls to protect third-party rate limits.
-=======
-- **Server** – `backend/server.js` is an Express app that serves the static bundle, proxies external APIs (Songkick, Yelp), and exposes helper routes for descriptions, saved movies, Plaid item creation, etc. It also normalizes responses and caches expensive calls to protect third-party rate limits.
->>>>>>> 26c53e7e
 - **Cloud Functions** – The `functions/` directory mirrors much of the server logic for deployments that rely on Firebase Functions instead of the local Express instance.
 - **Shared utilities** – Reusable helpers live under `shared/` (e.g., caching primitives) so both the server and Cloud Functions share a single implementation.
 - **Node scripts** – `scripts/` contains operational tooling for geodata imports, monitoring, and static asset generation. They rely on environment variables documented below.
@@ -109,12 +105,8 @@
 | `PORT` | Express server | Override the default `3003` port. |
 | `HOST` | Express server | Bind address; defaults to `0.0.0.0`. |
 | `SPOTIFY_CLIENT_ID` | `/api/spotify-client-id` | PKCE client ID for Spotify login. |
-<<<<<<< HEAD
 | `EVENTBRITE_API_TOKEN` or `EVENTBRITE_OAUTH_TOKEN` | Eventbrite proxy | Eventbrite personal token used for the Events Search API. |
 | `SPOONACULAR_KEY` | Spoonacular proxy | API key for recipe search. |
-=======
-| `SONGKICK_API_KEY` | Songkick proxy | Songkick Events API key. |
->>>>>>> 26c53e7e
 | `YELP_API_KEY` | Restaurants proxy | Yelp Fusion API key if you do not pass one per request. |
 | `PLAID_CLIENT_ID`, `PLAID_SECRET`, `PLAID_ENV` | Plaid endpoints | Enable financial account linking workflows. |
 | `SMTP_HOST`, `SMTP_PORT`, `SMTP_USER`, `SMTP_PASS` | `/contact` endpoint | Enable contact form email delivery. |
@@ -141,11 +133,7 @@
 
 ## Troubleshooting Checklist
 - **Spotify login issues** – confirm the redirect URI configured in your Spotify developer dashboard matches the origin and that you requested the correct scopes (`user-top-read` plus `user-library-read` if you enable liked-artist mode).
-<<<<<<< HEAD
 - **Empty Discover results** – verify your Eventbrite token is present and that the search radius encompasses nearby venues; the UI will also display the last error returned by the Eventbrite API.
 - **Spoonacular quota errors** – the proxy caches responses for six hours; if you keep seeing rate-limit messages clear the cache collection in Firestore or wait for the TTL to expire.
-=======
-- **Empty Discover results** – verify your Songkick key is present and that the search radius encompasses nearby venues; the UI will also display the last error returned by the Songkick API.
->>>>>>> 26c53e7e
 - **Firestore permission denials** – authenticate with Google using the Sign In button; most persistence features require a logged-in user.
 - **Yelp proxy failures** – ensure the `x-api-key` header or `YELP_API_KEY` env var is set. The API returns `missing yelp api key` if not.