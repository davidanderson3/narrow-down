--- conflicted
+++ resolved
@@ -802,7 +802,7 @@
   font-weight: 600;
 }
 
-<<<<<<< HEAD
+
 .shows-empty-state {
   display: flex;
   flex-direction: column;
@@ -931,10 +931,10 @@
   color: #1f4a40;
   font-weight: 500;
   text-align: center;
-=======
+
 #spotifyStatus {
   margin-left: auto;
->>>>>>> 0994171d
+
 }
 
 #spotifyStatus,
