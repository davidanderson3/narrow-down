--- conflicted
+++ resolved
@@ -34,12 +34,9 @@
       <div class="tabs scroll-tabs" id="tabsContainer" style="visibility:hidden;">
         <button class="tab-button active" data-target="moviesPanel">Movies</button>
         <button class="tab-button" data-target="showsPanel">Live Music</button>
-<<<<<<< HEAD
         <button class="tab-button" data-target="eventbritePanel">Eventbrite Events</button>
         <button class="tab-button" data-target="facebookEventsPanel">Facebook Events</button>
-=======
         <button class="tab-button" data-target="comedyPanel">Stand-Up Comedy</button>
->>>>>>> a54cc7cd
         <button class="tab-button" data-target="recipesPanel">Recipes</button>
         <button class="tab-button" data-target="restaurantsPanel">Restaurants</button>
       </div>
@@ -104,7 +101,6 @@
           </div>
         </div>
       </div>
-<<<<<<< HEAD
 
     <!-- EVENTBRITE EVENTS PANEL -->
       <div id="eventbritePanel" class="main-layout" style="display:none">
@@ -159,7 +155,6 @@
           <footer class="tmdb-notice" style="margin-top:0.75rem;">
             Uses the <a href="https://developers.facebook.com/docs/graph-api/reference/page/events/" target="_blank" rel="noopener noreferrer">Facebook Graph API</a>.
           </footer>
-=======
     <!-- STAND-UP COMEDY PANEL -->
       <div id="comedyPanel" class="main-layout" style="display:none">
         <div class="full-column">
@@ -181,7 +176,6 @@
           <div id="comedyInterestedSection" style="display:none;">
             <div id="comedyInterestedList" class="decision-container"></div>
           </div>
->>>>>>> a54cc7cd
         </div>
       </div>
     <!-- RECIPES PANEL -->
@@ -274,12 +268,9 @@
   <script type="module" src="js/main.js"></script>
   <script type="module" src="js/movies.js"></script>
   <script type="module" src="js/shows.js"></script>
-<<<<<<< HEAD
   <script type="module" src="js/eventbrite.js"></script>
   <script type="module" src="js/facebookEvents.js"></script>
-=======
   <script type="module" src="js/comedy.js"></script>
->>>>>>> a54cc7cd
   <script type="module" src="js/recipes.js"></script>
   <script type="module" src="js/restaurants.js"></script>
   <script type="module" src="js/weather.js"></script>
