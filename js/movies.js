--- conflicted
+++ resolved
@@ -43,15 +43,12 @@
 let prefsLoadedFor = null;
 let loadingPrefsPromise = null;
 let activeUserId = null;
-<<<<<<< HEAD
 const activeInterestedGenres = new Set();
-=======
 let refillInProgress = false;
 let lastRefillAttempt = 0;
 let feedExhausted = false;
 let watchedSortMode = 'recent';
 let activeInterestedGenre = null;
->>>>>>> 05557263
 const handlers = {
   handleKeydown: null,
   handleChange: null
