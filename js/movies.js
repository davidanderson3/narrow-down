--- conflicted
+++ resolved
@@ -54,16 +54,13 @@
   handleChange: null
 };
 
-<<<<<<< HEAD
 function clampUserRating(value) {
   if (!Number.isFinite(value)) return null;
   if (value < 0) return 0;
   if (value > 10) return 10;
   return Math.round(value * 2) / 2;
 }
-=======
 const REFILL_COOLDOWN_MS = 5000;
->>>>>>> 3c91dca1
 
 function getNameList(input) {
   if (!input) return [];
