import { getCurrentUser, awaitAuthUser, db } from './auth.js';

const MOVIE_PREFS_KEY = 'moviePreferences';
const API_KEY_STORAGE = 'moviesApiKey';
const DEFAULT_INTEREST = 3;
const MAX_DISCOVER_PAGES = 3;
const MAX_CREDIT_REQUESTS = 20;
const PREF_COLLECTION = 'moviePreferences';
const MIN_VOTE_AVERAGE = 7;
const MIN_VOTE_COUNT = 50;
const MIN_PRIORITY_RESULTS = 12;

const DEFAULT_TMDB_PROXY_ENDPOINT =
  (typeof process !== 'undefined' && process.env && process.env.TMDB_PROXY_ENDPOINT) ||
  'https://us-central1-decision-maker-4e1d3.cloudfunctions.net/tmdbProxy';

const domRefs = {
  list: null,
  interestedList: null,
  watchedList: null,
  apiKeyInput: null,
  apiKeyContainer: null,
  tabs: null,
  streamSection: null,
  interestedSection: null,
  watchedSection: null
};

let currentMovies = [];
let currentPrefs = {};
let genreMap = {};
let activeApiKey = '';
let prefsLoadedFor = null;
let loadingPrefsPromise = null;
let activeUserId = null;
const handlers = {
  handleKeydown: null,
  handleChange: null
};

<<<<<<< HEAD
function meetsQualityThreshold(movie, minAverage = MIN_VOTE_AVERAGE, minVotes = MIN_VOTE_COUNT) {
=======
function getNameList(names) {
  if (!Array.isArray(names)) return [];
  return names
    .map(name => (typeof name === 'string' ? name.trim() : ''))
    .filter(Boolean);
}

function meetsQualityThreshold(movie) {
>>>>>>> c205e3ca
  if (!movie || typeof movie !== 'object') return false;
  const average = Number(movie.vote_average ?? 0);
  const votes = Number(movie.vote_count ?? 0);
  if (!Number.isFinite(average) || !Number.isFinite(votes)) return false;
  return average >= minAverage && votes >= minVotes;
}

function loadLocalPrefs() {
  if (typeof localStorage === 'undefined') return {};
  try {
    const raw = localStorage.getItem(MOVIE_PREFS_KEY);
    return raw ? JSON.parse(raw) : {};
  } catch (_) {
    return {};
  }
}

function saveLocalPrefs(prefs) {
  if (typeof localStorage === 'undefined') return;
  try {
    localStorage.setItem(MOVIE_PREFS_KEY, JSON.stringify(prefs));
  } catch (_) {
    /* ignore */
  }
}

async function loadPreferences() {
  if (!loadingPrefsPromise) {
    loadingPrefsPromise = (async () => {
      const authed = await awaitAuthUser().catch(() => null);
      const user = getCurrentUser() || authed;
      const key = user?.uid || 'anonymous';
      activeUserId = user?.uid || null;
      if (prefsLoadedFor === key) return currentPrefs;
      let prefs = {};
      if (user) {
        try {
          const snap = await db.collection(PREF_COLLECTION).doc(user.uid).get();
          const data = snap.exists ? snap.data()?.prefs : null;
          prefs = (data && typeof data === 'object') ? data : {};
        } catch (err) {
          console.error('Failed to load movie preferences', err);
          prefs = {};
        }
      } else {
        prefs = loadLocalPrefs();
      }
      prefsLoadedFor = key;
      currentPrefs = prefs || {};
      return currentPrefs;
    })().finally(() => {
      loadingPrefsPromise = null;
    });
  }
  return loadingPrefsPromise;
}

async function savePreferences(prefs) {
  currentPrefs = prefs;
  const authed = await awaitAuthUser().catch(() => null);
  const user = getCurrentUser() || authed || (activeUserId ? { uid: activeUserId } : null);
  const uid = user?.uid || activeUserId;
  if (!uid) {
    saveLocalPrefs(prefs);
    return;
  }
  activeUserId = uid;
  try {
    await db.collection(PREF_COLLECTION).doc(uid).set({ prefs }, { merge: true });
  } catch (err) {
    console.error('Failed to save movie preferences', err);
  }
}

function persistApiKey(key) {
  if (!key) return;
  activeApiKey = key;
  if (typeof window !== 'undefined') {
    window.tmdbApiKey = key;
  }
  if (typeof localStorage !== 'undefined') {
    try {
      localStorage.setItem(API_KEY_STORAGE, key);
    } catch (_) {
      /* ignore */
    }
  }
  if (domRefs.apiKeyContainer) {
    domRefs.apiKeyContainer.style.display = 'none';
  }
}

function getTmdbProxyEndpoint() {
  if (typeof window !== 'undefined' && window.tmdbProxyEndpoint) {
    return window.tmdbProxyEndpoint;
  }
  return DEFAULT_TMDB_PROXY_ENDPOINT;
}

async function callTmdbProxy(endpoint, params = {}) {
  const proxyEndpoint = getTmdbProxyEndpoint();
  if (!proxyEndpoint) {
    throw new Error('TMDB proxy endpoint not configured');
  }

  const url = new URL(proxyEndpoint);
  url.searchParams.set('endpoint', endpoint);
  Object.entries(params).forEach(([key, value]) => {
    if (Array.isArray(value)) {
      value.forEach(v => url.searchParams.append(key, String(v)));
    } else if (value != null) {
      url.searchParams.set(key, String(value));
    }
  });

  const response = await fetch(url.toString());
  if (!response.ok) {
    const error = new Error('TMDB proxy request failed');
    error.status = response.status;
    try {
      error.body = await response.text();
    } catch (_) {
      error.body = null;
    }
    throw error;
  }
  return response.json();
}

function summarizeMovie(movie) {
  return {
    id: movie.id,
    title: movie.title || movie.name || '',
    release_date: movie.release_date || '',
    poster_path: movie.poster_path || '',
    overview: movie.overview || '',
    vote_average: movie.vote_average ?? null,
    vote_count: movie.vote_count ?? null,
    genre_ids: Array.isArray(movie.genre_ids) ? movie.genre_ids : [],
    topCast: getNameList(movie.topCast).slice(0, 5),
    directors: getNameList(movie.directors).slice(0, 3)
  };
}

function makeActionButton(label, handler) {
  const btn = document.createElement('button');
  btn.type = 'button';
  btn.className = 'movie-action';
  btn.textContent = label;
  btn.addEventListener('click', handler);
  return btn;
}

function appendMeta(list, label, value) {
  if (!value && value !== 0) return;
  const item = document.createElement('li');
  const strong = document.createElement('strong');
  strong.textContent = `${label}:`;
  item.append(strong, ` ${value}`);
  list.appendChild(item);
}

function appendPeopleMeta(list, label, names) {
  const values = getNameList(names);
  if (!values.length) return;
  appendMeta(list, label, values.join(', '));
}

function applyCreditsToMovie(movie, credits) {
  if (!movie || !credits) return;
  const cast = Array.isArray(credits.cast) ? credits.cast : [];
  const crew = Array.isArray(credits.crew) ? credits.crew : [];

  const topCast = cast
    .filter(person => person && typeof person.name === 'string')
    .slice(0, 5)
    .map(person => person.name.trim())
    .filter(Boolean);

  const directors = crew
    .filter(person => person && person.job === 'Director' && typeof person.name === 'string')
    .map(person => person.name.trim())
    .filter(Boolean);

  if (topCast.length) {
    movie.topCast = Array.from(new Set(topCast));
  }
  if (directors.length) {
    movie.directors = Array.from(new Set(directors));
  }
}

async function fetchCreditsForMovie(movieId, { usingProxy, apiKey }) {
  if (!movieId) return null;
  try {
    if (usingProxy) {
      return await callTmdbProxy('credits', { movie_id: movieId });
    }

    if (!apiKey) return null;
    const url = new URL(`https://api.themoviedb.org/3/movie/${movieId}/credits`);
    url.searchParams.set('api_key', apiKey);
    const res = await fetch(url.toString());
    if (!res.ok) return null;
    return await res.json();
  } catch (err) {
    console.error('Failed to fetch credits for movie', movieId, err);
    return null;
  }
}

async function enrichMoviesWithCredits(movies, options) {
  if (!Array.isArray(movies) || !movies.length) return;
  const limit = Math.min(MAX_CREDIT_REQUESTS, movies.length);
  const targets = movies.slice(0, limit).filter(movie => movie && movie.id != null);
  if (!targets.length) return;

  const creditsList = await Promise.all(
    targets.map(movie => fetchCreditsForMovie(movie.id, options))
  );

  creditsList.forEach((credits, index) => {
    const movie = targets[index];
    if (!movie) return;
    applyCreditsToMovie(movie, credits);
  });
}

async function setStatus(movie, status, options = {}) {
  if (!movie || movie.id == null) return;
  await loadPreferences();
  const id = String(movie.id);
  const next = { ...currentPrefs };
  const snapshot = summarizeMovie(movie);
  const entry = next[id] ? { ...next[id] } : {};
  entry.status = status;
  entry.updatedAt = Date.now();
  if (status === 'interested') {
    entry.interest = options.interest ?? entry.interest ?? DEFAULT_INTEREST;
    entry.movie = snapshot;
  } else if (status === 'watched') {
    entry.movie = snapshot;
    delete entry.interest;
  } else if (status === 'notInterested') {
    delete entry.movie;
    delete entry.interest;
  }
  next[id] = entry;
  await savePreferences(next);
  refreshUI();
}

async function clearStatus(movieId) {
  await loadPreferences();
  const id = String(movieId);
  const next = { ...currentPrefs };
  delete next[id];
  await savePreferences(next);
  refreshUI();
}

function renderFeed() {
  const listEl = domRefs.list;
  if (!listEl) return;

  if (!currentMovies.length) {
    listEl.innerHTML = '<em>No movies found.</em>';
    return;
  }

  const suppressed = new Set(['watched', 'notInterested', 'interested']);
  const feedMovies = currentMovies.filter(m => {
    const pref = currentPrefs[String(m.id)];
    return !pref || !suppressed.has(pref.status);
  });

  if (!feedMovies.length) {
    listEl.innerHTML = '<em>No new movies right now.</em>';
    return;
  }

  const ul = document.createElement('ul');
  feedMovies.forEach(movie => {
    const li = document.createElement('li');
    li.className = 'movie-card';

    if (movie.poster_path) {
      const img = document.createElement('img');
      img.src = `https://image.tmdb.org/t/p/w200${movie.poster_path}`;
      img.alt = `${movie.title || movie.name || 'Movie'} poster`;
      li.appendChild(img);
    }

    const info = document.createElement('div');
    info.className = 'movie-info';

    const title = (movie.title || movie.name || '').trim();
    const year = (movie.release_date || '').split('-')[0] || 'Unknown';
    const titleEl = document.createElement('h3');
    titleEl.textContent = `${title} (${year})`;
    info.appendChild(titleEl);

    const btnRow = document.createElement('div');
    btnRow.className = 'button-row';
    btnRow.append(
      makeActionButton('Watched Already', () => setStatus(movie, 'watched')),
      makeActionButton('Not Interested', () => setStatus(movie, 'notInterested')),
      makeActionButton('Interested', () => setStatus(movie, 'interested', { interest: DEFAULT_INTEREST }))
    );
    info.appendChild(btnRow);

    const metaList = document.createElement('ul');
    metaList.className = 'movie-meta';

    const genres = (movie.genre_ids || [])
      .map(id => genreMap[id])
      .filter(Boolean);
    if (genres.length) {
      appendMeta(metaList, 'Genres', genres.join(', '));
    }
    appendMeta(metaList, 'Average Score', movie.vote_average ?? 'N/A');
    appendMeta(metaList, 'Votes', movie.vote_count ?? 'N/A');
    appendMeta(metaList, 'Release Date', movie.release_date || 'Unknown');
    appendPeopleMeta(metaList, 'Director', movie.directors);
    appendPeopleMeta(metaList, 'Cast', movie.topCast);

    if (metaList.childNodes.length) {
      info.appendChild(metaList);
    }

    if (movie.overview) {
      const overview = document.createElement('p');
      overview.textContent = movie.overview;
      info.appendChild(overview);
    }

    li.appendChild(info);
    ul.appendChild(li);
  });

  listEl.innerHTML = '';
  listEl.appendChild(ul);
}

function renderInterestedList() {
  const listEl = domRefs.interestedList;
  if (!listEl) return;

  const entries = Object.values(currentPrefs)
    .filter(pref => pref.status === 'interested' && pref.movie)
    .sort((a, b) => (b.interest ?? 0) - (a.interest ?? 0) || (b.updatedAt ?? 0) - (a.updatedAt ?? 0));

  if (!entries.length) {
    listEl.innerHTML = '<em>No interested movies yet.</em>';
    return;
  }

  const ul = document.createElement('ul');
  entries.forEach(pref => {
    const movie = pref.movie;
    const li = document.createElement('li');
    li.className = 'movie-card';

    if (movie.poster_path) {
      const img = document.createElement('img');
      img.src = `https://image.tmdb.org/t/p/w200${movie.poster_path}`;
      img.alt = `${movie.title || 'Movie'} poster`;
      li.appendChild(img);
    }

    const info = document.createElement('div');
    info.className = 'movie-info';

    const year = (movie.release_date || '').split('-')[0] || 'Unknown';
    const titleEl = document.createElement('h3');
    titleEl.textContent = `${movie.title || 'Untitled'} (${year})`;
    info.appendChild(titleEl);

    const interestRow = document.createElement('div');
    interestRow.className = 'interest-row';
    const label = document.createElement('span');
    label.textContent = `Interest: ${pref.interest ?? DEFAULT_INTEREST}`;

    const slider = document.createElement('input');
    slider.type = 'range';
    slider.min = '1';
    slider.max = '5';
    slider.value = String(pref.interest ?? DEFAULT_INTEREST);
    slider.addEventListener('input', () => {
      label.textContent = `Interest: ${slider.value}`;
    });
    slider.addEventListener('change', async () => {
      const updated = { ...currentPrefs };
      const entry = updated[String(movie.id)];
      if (entry) {
        entry.interest = Number(slider.value);
        entry.updatedAt = Date.now();
        await savePreferences(updated);
        renderInterestedList();
      }
    });

    interestRow.append(label, slider);
    info.appendChild(interestRow);

    if (movie.overview) {
      const overview = document.createElement('p');
      overview.textContent = movie.overview;
      info.appendChild(overview);
    }

    const metaList = document.createElement('ul');
    metaList.className = 'movie-meta';
    appendPeopleMeta(metaList, 'Director', movie.directors);
    appendPeopleMeta(metaList, 'Cast', movie.topCast);
    if (metaList.childNodes.length) {
      info.appendChild(metaList);
    }

    const controls = document.createElement('div');
    controls.className = 'button-row';
    controls.append(makeActionButton('Remove', () => clearStatus(movie.id)));
    info.appendChild(controls);

    li.appendChild(info);
    ul.appendChild(li);
  });

  listEl.innerHTML = '';
  listEl.appendChild(ul);
}

function renderWatchedList() {
  const listEl = domRefs.watchedList;
  if (!listEl) return;

  const entries = Object.values(currentPrefs)
    .filter(pref => pref.status === 'watched' && pref.movie)
    .sort((a, b) => (b.updatedAt ?? 0) - (a.updatedAt ?? 0));

  if (!entries.length) {
    listEl.innerHTML = '<em>No watched movies yet.</em>';
    return;
  }

  const ul = document.createElement('ul');
  entries.forEach(pref => {
    const movie = pref.movie;
    const li = document.createElement('li');
    li.className = 'movie-card';

    if (movie.poster_path) {
      const img = document.createElement('img');
      img.src = `https://image.tmdb.org/t/p/w200${movie.poster_path}`;
      img.alt = `${movie.title || 'Movie'} poster`;
      li.appendChild(img);
    }

    const info = document.createElement('div');
    info.className = 'movie-info';

    const year = (movie.release_date || '').split('-')[0] || 'Unknown';
    const titleEl = document.createElement('h3');
    titleEl.textContent = `${movie.title || 'Untitled'} (${year})`;
    info.appendChild(titleEl);

    if (movie.overview) {
      const overview = document.createElement('p');
      overview.textContent = movie.overview;
      info.appendChild(overview);
    }

    const metaList = document.createElement('ul');
    metaList.className = 'movie-meta';
    appendPeopleMeta(metaList, 'Director', movie.directors);
    appendPeopleMeta(metaList, 'Cast', movie.topCast);
    if (metaList.childNodes.length) {
      info.appendChild(metaList);
    }

    const controls = document.createElement('div');
    controls.className = 'button-row';
    controls.append(makeActionButton('Remove', () => clearStatus(movie.id)));
    info.appendChild(controls);

    li.appendChild(info);
    ul.appendChild(li);
  });

  listEl.innerHTML = '';
  listEl.appendChild(ul);
}

function refreshUI() {
  renderFeed();
  renderInterestedList();
  renderWatchedList();
}

function selectPriorityCandidates(movies) {
  if (!Array.isArray(movies) || !movies.length) return [];

  const thresholds = [
    { minAverage: MIN_VOTE_AVERAGE, minVotes: MIN_VOTE_COUNT },
    {
      minAverage: Math.max(6.5, MIN_VOTE_AVERAGE - 0.5),
      minVotes: Math.max(25, Math.floor(MIN_VOTE_COUNT / 2))
    },
    { minAverage: 6, minVotes: 10 }
  ];

  let bestFallback = [];
  for (const { minAverage, minVotes } of thresholds) {
    const filtered = movies.filter(movie => meetsQualityThreshold(movie, minAverage, minVotes));
    if (filtered.length >= MIN_PRIORITY_RESULTS) {
      return filtered;
    }
    if (filtered.length > bestFallback.length) {
      bestFallback = filtered;
    }
  }

  if (bestFallback.length) return bestFallback;

  return movies.filter(movie => {
    const average = Number(movie?.vote_average ?? NaN);
    const votes = Number(movie?.vote_count ?? NaN);
    return Number.isFinite(average) && Number.isFinite(votes);
  });
}

function applyPriorityOrdering(movies) {
  if (!Array.isArray(movies) || !movies.length) return movies || [];

  const candidates = selectPriorityCandidates(movies);
  if (!candidates.length) return [];

  const maxVotes = Math.max(...candidates.map(m => Math.max(0, m.vote_count || 0)), 1);
  const now = Date.now();
  const yearMs = 365 * 24 * 60 * 60 * 1000;

  return candidates
    .map(movie => {
      const rawAverage = Math.max(0, Math.min(10, movie.vote_average ?? 0)) / 10;
      const votes = Math.max(0, movie.vote_count || 0);
      const voteVolume = Math.log10(votes + 1) / Math.log10(maxVotes + 1);

      const confidence = Math.min(1, votes / 150);
      const adjustedAverage = rawAverage * confidence + 0.6 * (1 - confidence);

      let recency = 0.5;
      if (movie.release_date) {
        const release = new Date(movie.release_date).getTime();
        if (!Number.isNaN(release)) {
          const diff = now - release;
          if (diff <= 0) {
            recency = 1;
          } else if (diff >= yearMs) {
            recency = 0;
          } else {
            recency = 1 - diff / yearMs;
          }
        }
      }

      const priority = (adjustedAverage * 0.3) + (Math.sqrt(Math.max(0, voteVolume)) * 0.5) + (recency * 0.2);
      return { ...movie, __priority: priority };
    })
    .sort((a, b) => (b.__priority ?? 0) - (a.__priority ?? 0));
}

async function fetchMoviesDirect(apiKey) {
  const movies = [];
  const seen = new Set();
  for (let page = 1; page <= MAX_DISCOVER_PAGES; page++) {
    const params = new URLSearchParams({
      api_key: apiKey,
      sort_by: 'popularity.desc',
      include_adult: 'false',
      include_video: 'false',
      language: 'en-US',
      page: String(page)
    });
    const res = await fetch(`https://api.themoviedb.org/3/discover/movie?${params.toString()}`);
    if (!res.ok) throw new Error('Failed to fetch movies');
    const data = await res.json();
    (data.results || []).forEach(movie => {
      if (!seen.has(movie.id)) {
        seen.add(movie.id);
        movies.push(movie);
      }
    });
  }
  return movies;
}

async function fetchGenreMapDirect(apiKey) {
  try {
    const res = await fetch(`https://api.themoviedb.org/3/genre/movie/list?api_key=${apiKey}`);
    if (!res.ok) return {};
    const data = await res.json();
    return Object.fromEntries((data.genres || []).map(g => [g.id, g.name]));
  } catch (_) {
    return {};
  }
}

async function fetchMoviesFromProxy() {
  const movies = [];
  const seen = new Set();
  for (let page = 1; page <= MAX_DISCOVER_PAGES; page++) {
    const data = await callTmdbProxy('discover', {
      sort_by: 'popularity.desc',
      include_adult: 'false',
      include_video: 'false',
      language: 'en-US',
      page: String(page)
    });
    (data.results || []).forEach(movie => {
      if (!seen.has(movie.id)) {
        seen.add(movie.id);
        movies.push(movie);
      }
    });
  }
  return movies;
}

async function fetchGenreMapFromProxy() {
  try {
    const data = await callTmdbProxy('genres', { language: 'en-US' });
    return Object.fromEntries((data.genres || []).map(g => [g.id, g.name]));
  } catch (_) {
    return {};
  }
}

async function loadMovies() {
  const listEl = domRefs.list;
  if (!listEl) return;

  const proxyEndpoint = getTmdbProxyEndpoint();
  const usingProxy = Boolean(proxyEndpoint);

  const inputKey = domRefs.apiKeyInput?.value.trim();
  let apiKey = activeApiKey || inputKey;
  let usingTestFallback = false;

  if (!apiKey && typeof window !== 'undefined' && window.tmdbApiKey) {
    apiKey = window.tmdbApiKey;
  }

  // Allow automated tests to exercise the flow without a real TMDB key.
  const inVitest =
    typeof process !== 'undefined' &&
    process.env &&
    (process.env.VITEST === 'true' || process.env.NODE_ENV === 'test');

  if (!apiKey && inVitest && !usingProxy) {
    apiKey = '__TEST_FALLBACK_API_KEY__';
    usingTestFallback = true;
  }

  if (!usingProxy && !apiKey) {
    listEl.innerHTML = '<em>TMDB API key not provided.</em>';
    return;
  }

  if (!usingProxy && !activeApiKey) {
    if (usingTestFallback) {
      activeApiKey = apiKey;
    } else if (apiKey) {
      persistApiKey(apiKey);
    }
  }

  listEl.innerHTML = '<em>Loading...</em>';
  try {
    const movies = applyPriorityOrdering(
      usingProxy ? await fetchMoviesFromProxy() : await fetchMoviesDirect(apiKey)
    );
    await enrichMoviesWithCredits(movies, { usingProxy, apiKey });
    const genres = usingProxy ? await fetchGenreMapFromProxy() : await fetchGenreMapDirect(apiKey);
    currentMovies = movies;
    genreMap = genres;
    refreshUI();
  } catch (err) {
    console.error('Failed to load movies', err);
    listEl.textContent = 'Failed to load movies.';
  }
}

export async function initMoviesPanel() {
  domRefs.list = document.getElementById('movieList');
  if (!domRefs.list) return;

  domRefs.interestedList = document.getElementById('savedMoviesList');
  domRefs.watchedList = document.getElementById('watchedMoviesList');
  domRefs.apiKeyInput = document.getElementById('moviesApiKey');
  domRefs.apiKeyContainer = document.getElementById('moviesApiKeyContainer');
  domRefs.tabs = document.getElementById('movieTabs');
  domRefs.streamSection = document.getElementById('movieStreamSection');
  domRefs.interestedSection = document.getElementById('savedMoviesSection');
  domRefs.watchedSection = document.getElementById('watchedMoviesSection');

  currentPrefs = await loadPreferences();

  const storedKey =
    (typeof window !== 'undefined' && window.tmdbApiKey) ||
    (typeof localStorage !== 'undefined' && localStorage.getItem(API_KEY_STORAGE)) ||
    '';
  activeApiKey = storedKey || '';
  if (domRefs.apiKeyInput && storedKey) {
    domRefs.apiKeyInput.value = storedKey;
    if (domRefs.apiKeyContainer) domRefs.apiKeyContainer.style.display = 'none';
  }

  if (domRefs.apiKeyContainer && getTmdbProxyEndpoint()) {
    domRefs.apiKeyContainer.style.display = 'none';
  }

  if (domRefs.apiKeyInput && !getTmdbProxyEndpoint()) {
    if (!handlers.handleKeydown) {
      handlers.handleKeydown = e => {
        if (e.key === 'Enter') {
          e.preventDefault();
          persistApiKey(domRefs.apiKeyInput.value.trim());
          loadMovies();
        }
      };
    }
    if (!handlers.handleChange) {
      handlers.handleChange = () => {
        persistApiKey(domRefs.apiKeyInput.value.trim());
        loadMovies();
      };
    }
    domRefs.apiKeyInput.removeEventListener('keydown', handlers.handleKeydown);
    domRefs.apiKeyInput.removeEventListener('change', handlers.handleChange);
    domRefs.apiKeyInput.addEventListener('keydown', handlers.handleKeydown);
    domRefs.apiKeyInput.addEventListener('change', handlers.handleChange);
  }

  if (domRefs.tabs) {
    const buttons = Array.from(domRefs.tabs.querySelectorAll('.movie-tab'));
    buttons.forEach(btn => {
      if (btn._movieTabHandler) {
        btn.removeEventListener('click', btn._movieTabHandler);
      }
      const handler = () => {
        buttons.forEach(b => b.classList.remove('active'));
        btn.classList.add('active');
        const target = btn.dataset.target;
        if (domRefs.streamSection) {
          domRefs.streamSection.style.display =
            target === 'movieStreamSection' ? '' : 'none';
        }
        if (domRefs.interestedSection) {
          domRefs.interestedSection.style.display =
            target === 'savedMoviesSection' ? '' : 'none';
          if (target === 'savedMoviesSection') renderInterestedList();
        }
        if (domRefs.watchedSection) {
          domRefs.watchedSection.style.display =
            target === 'watchedMoviesSection' ? '' : 'none';
          if (target === 'watchedMoviesSection') renderWatchedList();
        }
      };
      btn._movieTabHandler = handler;
      btn.addEventListener('click', handler);
    });
  }

  await loadMovies();
}

if (typeof window !== 'undefined') {
  window.initMoviesPanel = initMoviesPanel;
}<|MERGE_RESOLUTION|>--- conflicted
+++ resolved
@@ -38,18 +38,7 @@
   handleChange: null
 };
 
-<<<<<<< HEAD
 function meetsQualityThreshold(movie, minAverage = MIN_VOTE_AVERAGE, minVotes = MIN_VOTE_COUNT) {
-=======
-function getNameList(names) {
-  if (!Array.isArray(names)) return [];
-  return names
-    .map(name => (typeof name === 'string' ? name.trim() : ''))
-    .filter(Boolean);
-}
-
-function meetsQualityThreshold(movie) {
->>>>>>> c205e3ca
   if (!movie || typeof movie !== 'object') return false;
   const average = Number(movie.vote_average ?? 0);
   const votes = Number(movie.vote_count ?? 0);
