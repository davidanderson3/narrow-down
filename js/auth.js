// js/auth.js
import "https://www.gstatic.com/firebasejs/10.11.0/firebase-app-compat.js";
import "https://www.gstatic.com/firebasejs/10.11.0/firebase-auth-compat.js";
import "https://www.gstatic.com/firebasejs/10.11.0/firebase-firestore-compat.js";
import {
  initializeFirestore,
  persistentLocalCache,
  persistentMultipleTabManager
} from "https://www.gstatic.com/firebasejs/10.11.0/firebase-firestore.js";
import { clearDecisionsCache, clearGoalOrderCache } from './cache.js';

export let currentUser = null;

<<<<<<< HEAD
const firebaseConfig = (() => {
  const globalObj = typeof globalThis !== 'undefined' ? globalThis : undefined;
  const directConfig = globalObj && typeof globalObj.__FIREBASE_CONFIG__ === 'object'
    ? globalObj.__FIREBASE_CONFIG__
    : null;
  if (directConfig) {
    return directConfig;
  }

  const windowConfig = globalObj?.window && typeof globalObj.window.__FIREBASE_CONFIG__ === 'object'
    ? globalObj.window.__FIREBASE_CONFIG__
    : null;
  if (windowConfig) {
    return windowConfig;
  }

  if (typeof document !== 'undefined' || globalObj?.document) {
    const doc = typeof document !== 'undefined' ? document : globalObj.document;
    const meta = doc?.querySelector('meta[name="firebase-config"]');
    if (meta?.content) {
      try {
        return JSON.parse(meta.content);
      } catch (err) {
        console.error('Failed to parse firebase-config meta tag:', err);
      }
    }
  }

  throw new Error('Firebase configuration was not provided. Ensure js/firebase-config.js defines window.__FIREBASE_CONFIG__.');
})();
=======
const firebaseConfig = {
  apiKey: "AIzaSyBbet_bmwm8h8G5CqvmzrdAnc3AO-0IKa8",
  authDomain: "decision-maker-4e1d3.firebaseapp.com",
  projectId: "decision-maker-4e1d3",
  storageBucket: "decision-maker-4e1d3.firebasestorage.app",
  messagingSenderId: "727689864651",
  appId: "1:727689864651:web:0100c3894790b8c188c24e",
  measurementId: "G-7EJVQN0WT3"
};
>>>>>>> 1ba0b509

firebase.initializeApp(firebaseConfig);
export const auth = firebase.auth();
auth.setPersistence(firebase.auth.Auth.Persistence.LOCAL).catch(err => {
  console.error('Failed to set auth persistence:', err);
});

initializeFirestore(firebase.app(), {
  localCache: persistentLocalCache({
    tabManager: persistentMultipleTabManager()
  })
});

export const db = firebase.firestore();

export function getCurrentUser() {
  return auth.currentUser;
}

let authReadyPromise = null;

export function awaitAuthUser() {
  if (!authReadyPromise) {
    authReadyPromise = new Promise(resolve => {
      const unsubscribe = auth.onAuthStateChanged(user => {
        currentUser = user;
        unsubscribe();
        resolve(user);
      });
    });
  }
  return authReadyPromise;
}

export function initAuth({ loginBtn, logoutBtn, userEmail, bottomLoginBtn, bottomLogoutBtn }, onLogin) {
  const safeSet = (el, key, value) => {
    if (el) el[key] = value;
  };

  const usesSingleBottomBtn = bottomLogoutBtn && !bottomLoginBtn;

  const loginButtons = [loginBtn].filter(Boolean);
  if (!usesSingleBottomBtn && bottomLoginBtn) loginButtons.push(bottomLoginBtn);

  const logoutButtons = [logoutBtn].filter(Boolean);
  if (!usesSingleBottomBtn && bottomLogoutBtn) logoutButtons.push(bottomLogoutBtn);

  const updateBottomBtn = (user) => {
    if (!bottomLogoutBtn || !usesSingleBottomBtn) return;
    const img = bottomLogoutBtn.querySelector('img');
    if (img) {
      img.src = user ? 'assets/sign-out.svg' : 'assets/sign-in.svg';
      img.alt = user ? 'Sign Out' : 'Sign In';
    }
    bottomLogoutBtn.onclick = user ? logoutAction : loginAction;
    bottomLogoutBtn.style.display = 'inline-block';
  };

  const loginAction = async () => {
    const provider = new firebase.auth.GoogleAuthProvider();
    try {
      const result = await firebase.auth().signInWithPopup(provider);
      currentUser = result.user;
      clearDecisionsCache();
      clearGoalOrderCache();
      safeSet(userEmail, 'textContent', currentUser.email);
      updateBottomBtn(currentUser);
      // onAuthStateChanged will trigger onLogin
    } catch (err) {
      console.error('Login failed:', err);
    }
  };

  loginButtons.forEach(btn => btn && (btn.onclick = loginAction));

  const logoutAction = async () => {
    await auth.signOut();
    currentUser = null;
    clearDecisionsCache();
    clearGoalOrderCache();
    safeSet(userEmail, 'textContent', '');
    loginButtons.forEach(b => safeSet(b, 'style', 'display: inline-block'));
    logoutButtons.forEach(b => safeSet(b, 'style', 'display: none'));
    updateBottomBtn(null);
    // onAuthStateChanged will trigger onLogin
  };

  logoutButtons.forEach(btn => btn && (btn.onclick = logoutAction));

  auth.onAuthStateChanged(user => {
    currentUser = user;
    clearDecisionsCache();
    clearGoalOrderCache();
    safeSet(userEmail, 'textContent', user?.email || '');
    loginButtons.forEach(b => safeSet(b, 'style', user ? 'display:none' : 'display:inline-block'));
    logoutButtons.forEach(b => safeSet(b, 'style', user ? 'display:inline-block' : 'display:none'));
    updateBottomBtn(user);
    if (user) {
      try { localStorage.removeItem('budgetConfig'); } catch (e) { /* ignore */ }
    }
    onLogin(user);
  });
}
<|MERGE_RESOLUTION|>--- conflicted
+++ resolved
@@ -11,7 +11,6 @@
 
 export let currentUser = null;
 
-<<<<<<< HEAD
 const firebaseConfig = (() => {
   const globalObj = typeof globalThis !== 'undefined' ? globalThis : undefined;
   const directConfig = globalObj && typeof globalObj.__FIREBASE_CONFIG__ === 'object'
@@ -42,7 +41,6 @@
 
   throw new Error('Firebase configuration was not provided. Ensure js/firebase-config.js defines window.__FIREBASE_CONFIG__.');
 })();
-=======
 const firebaseConfig = {
   apiKey: "AIzaSyBbet_bmwm8h8G5CqvmzrdAnc3AO-0IKa8",
   authDomain: "decision-maker-4e1d3.firebaseapp.com",
@@ -52,7 +50,6 @@
   appId: "1:727689864651:web:0100c3894790b8c188c24e",
   measurementId: "G-7EJVQN0WT3"
 };
->>>>>>> 1ba0b509
 
 firebase.initializeApp(firebaseConfig);
 export const auth = firebase.auth();
