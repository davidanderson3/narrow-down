--- conflicted
+++ resolved
@@ -468,13 +468,9 @@
   if (domRefs.feedEndYear) {
     domRefs.feedEndYear.value = feedFilterState.endYear ?? '';
   }
-<<<<<<< HEAD
   if (domRefs.feedGenre) {
     updateFeedGenreUI();
   }
-=======
-  updateFeedGenreUI();
->>>>>>> 19d530bc
 }
 
 function setFeedFilter(name, rawValue, { sanitize = false, persist = true } = {}) {
@@ -562,7 +558,6 @@
   const currentValue = feedFilterState.genreId ?? '';
   const availableIds = new Set(entries.map(([id]) => String(id)));
   const needsReset = currentValue && !availableIds.has(currentValue);
-<<<<<<< HEAD
 
   container.innerHTML = '';
 
@@ -623,112 +618,6 @@
   if (nextValue === currentValue) return;
 
   setFeedFilter('genreId', nextValue, { sanitize: true, persist: true });
-=======
-  const excludedStrings = getExcludedGenreIdStrings();
-  const validExcludedStrings = excludedStrings.filter(value => availableIds.has(value));
-  const needsExcludedReset = excludedStrings.length !== validExcludedStrings.length;
-
-  container.innerHTML = '';
-
-  const buttonsWrap = document.createElement('div');
-  buttonsWrap.className = 'genre-filter-buttons genre-filter-buttons--include';
-  buttonsWrap.setAttribute('role', 'group');
-  buttonsWrap.setAttribute('aria-label', 'Filter TV shows by genre');
-
-  const createButton = (value, label) => {
-    const btn = document.createElement('button');
-    btn.type = 'button';
-    btn.className = 'genre-filter-btn genre-filter-include-btn';
-    btn.dataset.genre = value;
-    btn.textContent = label;
-    btn.addEventListener('click', handleFeedGenreButtonClick);
-    buttonsWrap.appendChild(btn);
-  };
-
-  createButton('', 'All Genres');
-  entries.forEach(([id, name]) => {
-    createButton(String(id), String(name || 'Unknown'));
-  });
-
-  container.appendChild(buttonsWrap);
-
-  const activeWrap = document.createElement('div');
-  activeWrap.className = 'genre-filter-active genre-filter-include-active';
-
-  const label = document.createElement('span');
-  label.className = 'genre-filter-active-label';
-  label.textContent = 'Active filter:';
-  activeWrap.appendChild(label);
-
-  const valueEl = document.createElement('div');
-  valueEl.className = 'genre-filter-active-value genre-filter-include-value';
-  activeWrap.appendChild(valueEl);
-
-  container.appendChild(activeWrap);
-
-  const excludeSection = document.createElement('div');
-  excludeSection.className = 'genre-filter-exclude-section';
-
-  const excludeHeading = document.createElement('span');
-  excludeHeading.className = 'genre-filter-exclude-heading';
-  excludeHeading.textContent = 'Exclude genres';
-  excludeSection.appendChild(excludeHeading);
-
-  const excludeButtonsWrap = document.createElement('div');
-  excludeButtonsWrap.className = 'genre-filter-buttons genre-filter-buttons--exclude';
-  excludeButtonsWrap.setAttribute('role', 'group');
-  excludeButtonsWrap.setAttribute('aria-label', 'Exclude genres from show stream');
-
-  const createExcludeButton = (value, label, { action } = {}) => {
-    const btn = document.createElement('button');
-    btn.type = 'button';
-    btn.className = 'genre-filter-btn genre-filter-exclude-btn';
-    if (action) {
-      btn.dataset.action = action;
-    } else {
-      btn.dataset.genre = value;
-    }
-    btn.textContent = label;
-    btn.addEventListener('click', handleFeedExcludeGenreButtonClick);
-    excludeButtonsWrap.appendChild(btn);
-  };
-
-  createExcludeButton('', 'Clear exclusions', { action: 'clear' });
-  entries.forEach(([id, name]) => {
-    const labelText = String(name || 'Unknown');
-    createExcludeButton(String(id), `Exclude ${labelText}`, {});
-  });
-
-  excludeSection.appendChild(excludeButtonsWrap);
-
-  const excludeActiveWrap = document.createElement('div');
-  excludeActiveWrap.className = 'genre-filter-active genre-filter-exclude-active';
-
-  const excludeActiveLabel = document.createElement('span');
-  excludeActiveLabel.className = 'genre-filter-active-label';
-  excludeActiveLabel.textContent = 'Excluded genres:';
-  excludeActiveWrap.appendChild(excludeActiveLabel);
-
-  const excludeActiveValue = document.createElement('div');
-  excludeActiveValue.className = 'genre-filter-active-value genre-filter-exclude-value';
-  excludeActiveWrap.appendChild(excludeActiveValue);
-
-  excludeSection.appendChild(excludeActiveWrap);
-  container.appendChild(excludeSection);
-
-  if (needsReset) {
-    setFeedFilter('genreId', '', { sanitize: false, persist: true });
-  }
-  if (needsExcludedReset) {
-    const sanitized = sanitizeFeedFilterValue(
-      'excludedGenreIds',
-      validExcludedStrings.join(',')
-    );
-    setFeedFilter('excludedGenreIds', sanitized, { sanitize: false, persist: true });
-  }
-
-  updateFeedGenreUI();
->>>>>>> 19d530bc
 }
 
 function attachFeedFilterInput(element, name) {
@@ -755,8 +644,6 @@
   element.addEventListener('change', changeHandler);
 }
 
-<<<<<<< HEAD
-=======
 function attachFeedFilterSelect(element, name) {
   if (!element) return;
 
@@ -812,7 +699,6 @@
   setFeedFilter('excludedGenreIds', nextState, { sanitize: true, persist: true });
 }
 
->>>>>>> 19d530bc
 async function loadPreferences() {
   if (!loadingPrefsPromise) {
     loadingPrefsPromise = (async () => {
