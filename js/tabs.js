import { currentUser } from './auth.js';
import { loadTabOrder } from './settings.js';

const RESTAURANTS_READY_EVENT = 'restaurantsPanelReady';
let restaurantsInitPromise = null;

function ensureRestaurantsPanelInitialized() {
  if (typeof window.initRestaurantsPanel === 'function') {
    return window.initRestaurantsPanel();
  }

  if (!restaurantsInitPromise) {
    restaurantsInitPromise = new Promise(resolve => {
      const handler = () => {
        if (typeof window.initRestaurantsPanel === 'function') {
          window.removeEventListener(RESTAURANTS_READY_EVENT, handler);
          resolve(window.initRestaurantsPanel());
        }
      };
      window.addEventListener(RESTAURANTS_READY_EVENT, handler, { once: true });
    });
  }

  return restaurantsInitPromise;
}

export const PANELS = [
  'moviesPanel',
  'showsPanel',
<<<<<<< HEAD
  'eventbritePanel',
  'facebookEventsPanel',
=======
  'comedyPanel',
>>>>>>> a54cc7cd
  'recipesPanel',
  'restaurantsPanel'
];

export const PANEL_NAMES = {
  moviesPanel: 'Movies',
  showsPanel: 'Live Music',
<<<<<<< HEAD
  eventbritePanel: 'Eventbrite Events',
  facebookEventsPanel: 'Facebook Events',
=======
  comedyPanel: 'Stand-Up Comedy',
>>>>>>> a54cc7cd
  recipesPanel: 'Recipes',
  restaurantsPanel: 'Restaurants'
};

let tabsInitialized = false;

export async function initTabs(user, db) {
  // Only attach listeners once; handlers reference the shared currentUser
  if (tabsInitialized) return;
  tabsInitialized = true;

  const LAST_PANEL_KEY = 'lastPanel';

  const container = document.getElementById('tabsContainer');
  let tabButtons = Array.from(document.querySelectorAll('.tab-button'));
  let panels = [...PANELS];

  try {
    const saved = await loadTabOrder();
    if (Array.isArray(saved) && saved.length) {
      const ordered = saved.filter(id => panels.includes(id));
      ordered.push(...panels.filter(id => !ordered.includes(id)));
      panels = ordered;
      if (container) {
        panels.forEach(id => {
          const btn = container.querySelector(`.tab-button[data-target="${id}"]`);
          if (btn) container.appendChild(btn);
        });
        tabButtons = Array.from(container.querySelectorAll('.tab-button'));
      }
    }
  } catch {}

  tabButtons.forEach(btn => {
    btn.addEventListener('click', async () => {
      // 1) toggle active state
      tabButtons.forEach(b => b.classList.remove('active'));
      btn.classList.add('active');

      // 2) show/hide panels
      const target = btn.dataset.target;

      panels.forEach(id => {
        const el = document.getElementById(id);
        if (el) el.style.display = (id === target) ? 'flex' : 'none';
      });

      // Remember selected panel
      try { localStorage.setItem(LAST_PANEL_KEY, target); } catch {}

      // 3) update URL hash
      history.pushState(null, '', `#${target}`);

      // 4) init dynamic content
      if (target === 'moviesPanel') {
        await window.initMoviesPanel();
      }
      else if (target === 'showsPanel') {
        await window.initShowsPanel();
      }
<<<<<<< HEAD
      else if (target === 'eventbritePanel' && typeof window.initEventbritePanel === 'function') {
        await window.initEventbritePanel();
      }
      else if (target === 'facebookEventsPanel' && typeof window.initFacebookEventsPanel === 'function') {
        await window.initFacebookEventsPanel();
=======
      else if (target === 'comedyPanel') {
        await window.initComedyPanel();
>>>>>>> a54cc7cd
      }
      else if (target === 'recipesPanel') {
        await window.initRecipesPanel();
      }
      else if (target === 'restaurantsPanel') {
        await ensureRestaurantsPanelInitialized();
      }
    });
  });

  // initial activation from hash or default
  const hash    = window.location.hash.substring(1);
  let saved     = null;
  try { saved = localStorage.getItem(LAST_PANEL_KEY); } catch {}
  const initial = (hash && panels.includes(hash))
    ? hash
    : (saved && panels.includes(saved))
      ? saved
      : document.querySelector('.tab-button.active')?.dataset.target || panels[0];

  tabButtons.forEach(b => b.classList.remove('active'));
  document.querySelector(`.tab-button[data-target="${initial}"]`)?.classList.add('active');
  panels.forEach(id => {
    const el = document.getElementById(id);
    if (el) el.style.display = (id === initial) ? 'flex' : 'none';
  });

  try { localStorage.setItem(LAST_PANEL_KEY, initial); } catch {}

  // on load, fire any needed init. If DOMContentLoaded already fired,
  // run immediately instead of waiting for the event.
  const runInitial = () => {
    if (initial === 'moviesPanel') {
      window.initMoviesPanel();
    }
    else if (initial === 'showsPanel') {
      window.initShowsPanel();
    }
<<<<<<< HEAD
    else if (initial === 'eventbritePanel' && typeof window.initEventbritePanel === 'function') {
      window.initEventbritePanel();
    }
    else if (initial === 'facebookEventsPanel' && typeof window.initFacebookEventsPanel === 'function') {
      window.initFacebookEventsPanel();
=======
    else if (initial === 'comedyPanel') {
      window.initComedyPanel();
>>>>>>> a54cc7cd
    }
    else if (initial === 'recipesPanel') {
      window.initRecipesPanel();
    }
    else if (initial === 'restaurantsPanel') {
      ensureRestaurantsPanelInitialized();
    }
  };

  if (document.readyState === 'loading') {
    document.addEventListener('DOMContentLoaded', runInitial);
  } else {
    runInitial();
  }
}<|MERGE_RESOLUTION|>--- conflicted
+++ resolved
@@ -27,12 +27,9 @@
 export const PANELS = [
   'moviesPanel',
   'showsPanel',
-<<<<<<< HEAD
   'eventbritePanel',
   'facebookEventsPanel',
-=======
   'comedyPanel',
->>>>>>> a54cc7cd
   'recipesPanel',
   'restaurantsPanel'
 ];
@@ -40,12 +37,9 @@
 export const PANEL_NAMES = {
   moviesPanel: 'Movies',
   showsPanel: 'Live Music',
-<<<<<<< HEAD
   eventbritePanel: 'Eventbrite Events',
   facebookEventsPanel: 'Facebook Events',
-=======
   comedyPanel: 'Stand-Up Comedy',
->>>>>>> a54cc7cd
   recipesPanel: 'Recipes',
   restaurantsPanel: 'Restaurants'
 };
@@ -106,16 +100,13 @@
       else if (target === 'showsPanel') {
         await window.initShowsPanel();
       }
-<<<<<<< HEAD
       else if (target === 'eventbritePanel' && typeof window.initEventbritePanel === 'function') {
         await window.initEventbritePanel();
       }
       else if (target === 'facebookEventsPanel' && typeof window.initFacebookEventsPanel === 'function') {
         await window.initFacebookEventsPanel();
-=======
       else if (target === 'comedyPanel') {
         await window.initComedyPanel();
->>>>>>> a54cc7cd
       }
       else if (target === 'recipesPanel') {
         await window.initRecipesPanel();
@@ -154,16 +145,13 @@
     else if (initial === 'showsPanel') {
       window.initShowsPanel();
     }
-<<<<<<< HEAD
     else if (initial === 'eventbritePanel' && typeof window.initEventbritePanel === 'function') {
       window.initEventbritePanel();
     }
     else if (initial === 'facebookEventsPanel' && typeof window.initFacebookEventsPanel === 'function') {
       window.initFacebookEventsPanel();
-=======
     else if (initial === 'comedyPanel') {
       window.initComedyPanel();
->>>>>>> a54cc7cd
     }
     else if (initial === 'recipesPanel') {
       window.initRecipesPanel();
