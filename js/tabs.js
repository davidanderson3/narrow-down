import { currentUser } from './auth.js';
import { loadTabOrder } from './settings.js';

const RESTAURANTS_READY_EVENT = 'restaurantsPanelReady';
let restaurantsInitPromise = null;

function ensureRestaurantsPanelInitialized() {
  if (typeof window.initRestaurantsPanel === 'function') {
    return window.initRestaurantsPanel();
  }

  if (!restaurantsInitPromise) {
    restaurantsInitPromise = new Promise(resolve => {
      const handler = () => {
        if (typeof window.initRestaurantsPanel === 'function') {
          window.removeEventListener(RESTAURANTS_READY_EVENT, handler);
          resolve(window.initRestaurantsPanel());
        }
      };
      window.addEventListener(RESTAURANTS_READY_EVENT, handler, { once: true });
    });
  }

  return restaurantsInitPromise;
}

export const PANELS = [
  'moviesPanel',
  'showsPanel',
  'eventbritePanel',
  'facebookEventsPanel',
  'comedyPanel',
  'recipesPanel',
  'restaurantsPanel'
];

export const PANEL_NAMES = {
  moviesPanel: 'Movies',
  showsPanel: 'Live Music',
  eventbritePanel: 'Eventbrite Events',
  facebookEventsPanel: 'Facebook Events',
  comedyPanel: 'Stand-Up Comedy',
  recipesPanel: 'Recipes',
  restaurantsPanel: 'Restaurants'
};

let tabsInitialized = false;

export async function initTabs(user, db) {
  // Only attach listeners once; handlers reference the shared currentUser
  if (tabsInitialized) return;
  tabsInitialized = true;

  const LAST_PANEL_KEY = 'lastPanel';

  const container = document.getElementById('tabsContainer');
  let tabButtons = Array.from(document.querySelectorAll('.tab-button'));
  let panels = [...PANELS];

  try {
    const saved = await loadTabOrder();
    if (Array.isArray(saved) && saved.length) {
      const ordered = saved.filter(id => panels.includes(id));
      ordered.push(...panels.filter(id => !ordered.includes(id)));
      panels = ordered;
      if (container) {
        panels.forEach(id => {
          const btn = container.querySelector(`.tab-button[data-target="${id}"]`);
          if (btn) container.appendChild(btn);
        });
        tabButtons = Array.from(container.querySelectorAll('.tab-button'));
      }
    }
  } catch {}

  tabButtons.forEach(btn => {
    btn.addEventListener('click', async () => {
      // 1) toggle active state
      tabButtons.forEach(b => b.classList.remove('active'));
      btn.classList.add('active');

      // 2) show/hide panels
      const target = btn.dataset.target;

      panels.forEach(id => {
        const el = document.getElementById(id);
        if (el) el.style.display = (id === target) ? 'flex' : 'none';
      });

      // Remember selected panel
      try { localStorage.setItem(LAST_PANEL_KEY, target); } catch {}

      // 3) update URL hash
      history.pushState(null, '', `#${target}`);

      // 4) init dynamic content
      if (target === 'moviesPanel' && typeof window.initMoviesPanel === 'function') {
        await window.initMoviesPanel();
      } else if (target === 'showsPanel' && typeof window.initShowsPanel === 'function') {
        await window.initShowsPanel();
      } else if (target === 'eventbritePanel' && typeof window.initEventbritePanel === 'function') {
        await window.initEventbritePanel();
      } else if (
        target === 'facebookEventsPanel' &&
        typeof window.initFacebookEventsPanel === 'function'
      ) {
        await window.initFacebookEventsPanel();
<<<<<<< HEAD
      } else if (target === 'comedyPanel' && typeof window.initComedyPanel === 'function') {
=======
      }
      else if (target === 'comedyPanel') {
>>>>>>> 1ba0b509
        await window.initComedyPanel();
      } else if (target === 'recipesPanel' && typeof window.initRecipesPanel === 'function') {
        await window.initRecipesPanel();
      } else if (target === 'restaurantsPanel') {
        await ensureRestaurantsPanelInitialized();
      }
    });
  });

  // initial activation from hash or default
  const hash    = window.location.hash.substring(1);
  let saved     = null;
  try { saved = localStorage.getItem(LAST_PANEL_KEY); } catch {}
  const initial = (hash && panels.includes(hash))
    ? hash
    : (saved && panels.includes(saved))
      ? saved
      : document.querySelector('.tab-button.active')?.dataset.target || panels[0];

  tabButtons.forEach(b => b.classList.remove('active'));
  document.querySelector(`.tab-button[data-target="${initial}"]`)?.classList.add('active');
  panels.forEach(id => {
    const el = document.getElementById(id);
    if (el) el.style.display = (id === initial) ? 'flex' : 'none';
  });

  try { localStorage.setItem(LAST_PANEL_KEY, initial); } catch {}

  // on load, fire any needed init. If DOMContentLoaded already fired,
  // run immediately instead of waiting for the event.
  const runInitial = () => {
    if (initial === 'moviesPanel' && typeof window.initMoviesPanel === 'function') {
      window.initMoviesPanel();
    } else if (initial === 'showsPanel' && typeof window.initShowsPanel === 'function') {
      window.initShowsPanel();
    } else if (
      initial === 'eventbritePanel' &&
      typeof window.initEventbritePanel === 'function'
    ) {
      window.initEventbritePanel();
    } else if (
      initial === 'facebookEventsPanel' &&
      typeof window.initFacebookEventsPanel === 'function'
    ) {
      window.initFacebookEventsPanel();
<<<<<<< HEAD
    } else if (initial === 'comedyPanel' && typeof window.initComedyPanel === 'function') {
=======
    }
    else if (initial === 'comedyPanel') {
>>>>>>> 1ba0b509
      window.initComedyPanel();
    } else if (initial === 'recipesPanel' && typeof window.initRecipesPanel === 'function') {
      window.initRecipesPanel();
    } else if (initial === 'restaurantsPanel') {
      ensureRestaurantsPanelInitialized();
    }
  };

  if (document.readyState === 'loading') {
    document.addEventListener('DOMContentLoaded', runInitial);
  } else {
    runInitial();
  }
}<|MERGE_RESOLUTION|>--- conflicted
+++ resolved
@@ -105,12 +105,9 @@
         typeof window.initFacebookEventsPanel === 'function'
       ) {
         await window.initFacebookEventsPanel();
-<<<<<<< HEAD
       } else if (target === 'comedyPanel' && typeof window.initComedyPanel === 'function') {
-=======
       }
       else if (target === 'comedyPanel') {
->>>>>>> 1ba0b509
         await window.initComedyPanel();
       } else if (target === 'recipesPanel' && typeof window.initRecipesPanel === 'function') {
         await window.initRecipesPanel();
@@ -156,12 +153,9 @@
       typeof window.initFacebookEventsPanel === 'function'
     ) {
       window.initFacebookEventsPanel();
-<<<<<<< HEAD
     } else if (initial === 'comedyPanel' && typeof window.initComedyPanel === 'function') {
-=======
     }
     else if (initial === 'comedyPanel') {
->>>>>>> 1ba0b509
       window.initComedyPanel();
     } else if (initial === 'recipesPanel' && typeof window.initRecipesPanel === 'function') {
       window.initRecipesPanel();
